use std::sync::Arc;
use vulkano::{
<<<<<<< HEAD
    buffer::Subbuffer, command_buffer::{allocator::{StandardCommandBufferAllocator, StandardCommandBufferAllocatorCreateInfo}, AutoCommandBufferBuilder, CommandBufferUsage, PrimaryAutoCommandBuffer, RenderPassBeginInfo, SubpassBeginInfo, SubpassContents, SubpassEndInfo}, device::*, image::{view::ImageView, Image, ImageUsage}, instance::*, memory::allocator::{FreeListAllocator, GenericMemoryAllocator, StandardMemoryAllocator}, pipeline::{compute::ComputePipelineCreateInfo, graphics::{color_blend::{ColorBlendAttachmentState, ColorBlendState}, input_assembly::InputAssemblyState, multisample::MultisampleState, rasterization::RasterizationState, vertex_input::{Vertex, VertexDefinition}, viewport::{Viewport, ViewportState}, GraphicsPipelineCreateInfo}, layout::PipelineDescriptorSetLayoutCreateInfo, ComputePipeline, GraphicsPipeline, PipelineLayout, PipelineShaderStageCreateInfo}, render_pass::{Framebuffer, FramebufferCreateInfo, RenderPass, Subpass}, shader::{EntryPoint, ShaderModule}, swapchain::{Surface, Swapchain, SwapchainCreateInfo}, VulkanLibrary
};
use winit::{event_loop::EventLoop, window::{Window, WindowBuilder}};

use crate::tests::window_test::VulkanVertex;
=======
    buffer::Subbuffer, command_buffer::{allocator::{StandardCommandBufferAllocator, StandardCommandBufferAllocatorCreateInfo}, AutoCommandBufferBuilder, CommandBufferUsage, PrimaryAutoCommandBuffer, RenderPassBeginInfo, SubpassBeginInfo, SubpassContents, SubpassEndInfo}, device::*, image::{view::ImageView, ImageUsage}, instance::*, memory::allocator::{FreeListAllocator, GenericMemoryAllocator, StandardMemoryAllocator}, pipeline::{compute::ComputePipelineCreateInfo, graphics::{color_blend::{ColorBlendAttachmentState, ColorBlendState}, input_assembly::InputAssemblyState, multisample::MultisampleState, rasterization::RasterizationState, vertex_input::{Vertex, VertexDefinition}, viewport::{Viewport, ViewportState}, GraphicsPipelineCreateInfo}, layout::PipelineDescriptorSetLayoutCreateInfo, ComputePipeline, GraphicsPipeline, PipelineLayout, PipelineShaderStageCreateInfo}, render_pass::{Framebuffer, FramebufferCreateInfo, RenderPass, Subpass}, shader::{EntryPoint, ShaderModule}, swapchain::{Surface, Swapchain, SwapchainCreateInfo}, VulkanLibrary
};
use winit::{event_loop::EventLoop, window::{Window, WindowBuilder}};

use crate::tests::vertex_test::VulkanVertex;
>>>>>>> 6de8b072

pub struct VulkanWindow;

impl VulkanWindow {
    pub fn create_window(event_loop : &EventLoop<()>) -> Arc<Window> {
        let window = Arc::new(WindowBuilder::new().build(&event_loop).unwrap());

        window
    }

    pub fn create_surface(instance : &Arc<Instance>, window : &Arc<Window>) -> Arc<Surface> {
        let surface = Surface::from_window(instance.clone(), window.clone())
        .expect("failed to create window surface");

        surface
    }
}

pub struct VulkanToolset {
    pub vulkan_instance : Arc<Instance>,
    pub vulkan_device : Arc<Device>,
    pub vulkan_queue : Arc<Queue>,
<<<<<<< HEAD
    pub vulkan_allocator : Arc<VulkanAllocation>,
    pub vulkan_window : Arc<Window>,
    pub viewport : Viewport,
    pub swapchain : Arc<Swapchain>,
    pub images : Vec<Arc<Image>>,
    pub vulkan_framebuffers : Vec<Arc<Framebuffer>>,
    vulkan_surface : Arc<Surface>,
    render_pass : Arc<RenderPass>,
=======
    pub vulkan_event : EventLoop<()>,
    vulkan_window : Arc<Window>,
    vulkan_surface : Arc<Surface>,
    render_pass : Arc<RenderPass>
>>>>>>> 6de8b072
}

impl VulkanToolset {
    pub fn new(event_loop : &EventLoop<()>) -> VulkanToolset {
        let instance = Self::create_instance(&event_loop);

        let window = VulkanWindow::create_window(&event_loop);
        let surface = VulkanWindow::create_surface(&instance, &window);

        let (device, queue) = Self::create_logical_device(&instance, &surface);

        let allocator = Arc::new(VulkanAllocation::new(device.clone()));

        // Swapchain
        let caps = device.physical_device()
        .surface_capabilities(&surface, Default::default())
        .expect("failed to get surface capabilities");

        let dimensions = window.inner_size();
        let composite_alpha = caps.supported_composite_alpha.into_iter().next().unwrap();
        let image_format = device.physical_device()
<<<<<<< HEAD
        .surface_formats(&surface, Default::default())
        .unwrap()[0]
        .0;
=======
            .surface_formats(&surface, Default::default())
            ?[0]
            .0;
>>>>>>> 6de8b072

        let (swap, image) = Swapchain::new(
            device.clone(),
            surface.clone(),
            SwapchainCreateInfo {
                min_image_count: caps.min_image_count + 1, // How many buffers to use in the swapchain
                image_format,
                image_extent: dimensions.into(),
                image_usage: ImageUsage::COLOR_ATTACHMENT, // What the images are going to be used for
                composite_alpha,
                ..Default::default()
            },
<<<<<<< HEAD
        ).unwrap();
=======
        )?;
>>>>>>> 6de8b072

        let pass = vulkano::single_pass_renderpass!(
            device.clone(),
            attachments: {
                color: {
                    // Set the format the same as the swapchain.
<<<<<<< HEAD
                    format: swap.image_format(),
=======
                    format: swapchain.image_format(),
>>>>>>> 6de8b072
                    samples: 1,
                    load_op: Clear,
                    store_op: Store,
                },
            },
            pass: {
                color: [color],
                depth_stencil: {},
            },
<<<<<<< HEAD
        ).unwrap();

        let framebuffers = image.iter()
        .map(|image| {
            let view = ImageView::new_default(image.clone()).unwrap();
=======
        )?;

        let framebuffers = images
        .iter()
        .map(|image| {
            let view = ImageView::new_default(image.clone())?;
>>>>>>> 6de8b072
            Framebuffer::new(
                pass.clone(),
                FramebufferCreateInfo {
                    attachments: vec![view],
                    ..Default::default()
                },
<<<<<<< HEAD
            ).unwrap()
        }).collect::<Vec<_>>();

        let view = Viewport {
            offset: [0.0, 0.0],
            extent: window.inner_size().into(),
            depth_range: 0.0..=1.0,
        };
=======
            )?
        })
        .collect::<Vec<_>>();
>>>>>>> 6de8b072

        let toolset = VulkanToolset {
            vulkan_instance : instance,
            vulkan_device : device,
            vulkan_queue : queue,
<<<<<<< HEAD
            vulkan_window : window,
            vulkan_surface : surface,
            render_pass : pass,
            vulkan_framebuffers : framebuffers,
            vulkan_allocator : allocator,
            viewport : view,
            swapchain : swap,
            images : image
=======
            vulkan_event : event_loop,
            vulkan_window : window,
            vulkan_surface : surface,
            render_pass : pass
>>>>>>> 6de8b072
        };

        toolset
    }

<<<<<<< HEAD
    pub fn create_framebuffers(&self, images: &[Arc<Image>]) -> Vec<Arc<Framebuffer>> {
        images.iter()
        .map(|image| {
            let view = ImageView::new_default(image.clone()).unwrap();
            Framebuffer::new(
                self.render_pass.clone(),
                FramebufferCreateInfo {
                    attachments: vec![view],
                    ..Default::default()
                },
            ).unwrap()
        }).collect::<Vec<_>>()
    }

=======
>>>>>>> 6de8b072
    pub fn create_graphics_pipeline(&self, vs : Arc<ShaderModule>, fs : Arc<ShaderModule>) -> Arc<GraphicsPipeline> {
        let vs = vs.entry_point("main").unwrap();
        let fs = fs.entry_point("main").unwrap();

        let vertex_input_state = VulkanVertex::per_vertex()
            .definition(&vs.info().input_interface)
            .unwrap();

        let stages = [
            PipelineShaderStageCreateInfo::new(vs),
            PipelineShaderStageCreateInfo::new(fs),
        ];

        let layout = PipelineLayout::new(
            self.vulkan_device.clone(),
            PipelineDescriptorSetLayoutCreateInfo::from_stages(&stages)
                .into_pipeline_layout_create_info(self.vulkan_device.clone())
                .unwrap(),
<<<<<<< HEAD
        ).unwrap();

        let subpass = Subpass::from(self.render_pass.clone(), 0).unwrap();

=======
        )
        .unwrap();

        let subpass = Subpass::from(self.render_pass.clone(), 0).unwrap();

        let mut viewport = Viewport {
            offset: [0.0, 0.0],
            extent: self.vulkan_window.inner_size().into(),
            depth_range: 0.0..=1.0,
        };

>>>>>>> 6de8b072
        GraphicsPipeline::new(
            self.vulkan_device.clone(),
            None,
            GraphicsPipelineCreateInfo {
                stages: stages.into_iter().collect(),
                vertex_input_state: Some(vertex_input_state),
                input_assembly_state: Some(InputAssemblyState::default()),
                viewport_state: Some(ViewportState {
<<<<<<< HEAD
                    viewports: [self.viewport.clone()].into_iter().collect(),
=======
                    viewports: [viewport].into_iter().collect(),
>>>>>>> 6de8b072
                    ..Default::default()
                }),
                rasterization_state: Some(RasterizationState::default()),
                multisample_state: Some(MultisampleState::default()),
                color_blend_state: Some(ColorBlendState::with_attachment_states(
                    subpass.num_color_attachments(),
                    ColorBlendAttachmentState::default(),
                )),
                subpass: Some(subpass.into()),
                ..GraphicsPipelineCreateInfo::layout(layout)
            },
<<<<<<< HEAD
        ).unwrap()
    }

    pub fn create_command_buffers(&self, vbo : &Subbuffer<[VulkanVertex]>, pipeline : &Arc<GraphicsPipeline>, framebuffers : &Vec<Arc<Framebuffer>>) -> Vec<Arc<PrimaryAutoCommandBuffer>> {
        framebuffers
        .iter()
        .map(|framebuffer| {
            let mut builder = AutoCommandBufferBuilder::primary(
                &self.vulkan_allocator.buffer_allocator,
                self.vulkan_queue.queue_family_index(),
                // Don't forget to write the correct buffer usage.
                CommandBufferUsage::MultipleSubmit,
            ).unwrap();

            builder.begin_render_pass(
                RenderPassBeginInfo {
                    clear_values: vec![Some([0.1, 0.1, 0.1, 1.0].into())],
                    ..RenderPassBeginInfo::framebuffer(framebuffer.clone())
                },
                SubpassBeginInfo {
                    contents: SubpassContents::Inline,
                    ..Default::default()
                },
            ).unwrap()
            .bind_pipeline_graphics(pipeline.clone())
            .unwrap()
            .bind_vertex_buffers(0, vbo.clone())
            .unwrap()
            .draw(vbo.len() as u32, 1, 0, 0)
            .unwrap()
            .end_render_pass(SubpassEndInfo::default())
            .unwrap();

            builder.build().unwrap()
        }).collect()
=======
        )
        .unwrap()
    }

    pub fn create_command_buffers(&self, vbo : &Subbuffer<[VulkanVertex]>) -> Vec<Arc<PrimaryAutoCommandBuffer>> {
        self.framebuffers
        .iter()
        .map(|framebuffer| {
            let mut builder = AutoCommandBufferBuilder::primary(
                command_buffer_allocator,
                self.vulkan_queue.queue_family_index(),
                // Don't forget to write the correct buffer usage.
                CommandBufferUsage::MultipleSubmit,
            )?;
            
            builder
                .begin_render_pass(
                    RenderPassBeginInfo {
                        clear_values: vec![Some([0.1, 0.1, 0.1, 1.0].into())],
                        ..RenderPassBeginInfo::framebuffer(framebuffer.clone())
                    },
                    SubpassBeginInfo {
                        contents: SubpassContents::Inline,
                        ..Default::default()
                    },
                )?
                .bind_pipeline_graphics(pipeline.clone())?
                .bind_vertex_buffers(0, vbo.clone())?                
                .draw(vbo.len() as u32, 1, 0, 0)?
                .end_render_pass(SubpassEndInfo::default())?;

            Arc::new(builder.build()?)
        })
        .collect()
>>>>>>> 6de8b072
    }

    fn create_instance(event_loop : &EventLoop<()>) -> Arc<Instance> {
        let library = VulkanLibrary::new().expect("no local Vulkan library/DLL");
        let required_extensions = Surface::required_extensions(&event_loop);
        let instance = Instance::new(
            library,
            InstanceCreateInfo {
                flags: InstanceCreateFlags::ENUMERATE_PORTABILITY,
                enabled_extensions: required_extensions,
                ..Default::default()
            },
        ).expect("failed to create instance");

        instance
    }

    fn create_logical_device(instance : &Arc<Instance>, surface : &Arc<Surface>) -> (Arc<Device>, Arc<Queue>) {
        let device_extensions = DeviceExtensions {
            khr_swapchain: true,
            ..DeviceExtensions::empty()
        };

        let (physical_device, queue_family_index) = instance
        .enumerate_physical_devices()
        .expect("could not enumerate devices")
        .filter(|p| p.supported_extensions().contains(&device_extensions))
        .filter_map(|p| {
            p.queue_family_properties()
            .iter()
            .enumerate()
            .position(|(i, q)| {
                q.queue_flags.contains(QueueFlags::GRAPHICS)
                && p.surface_support(i as u32, &surface).unwrap_or(false)
            })
            .map(|q| (p, q as u32))
        }).min_by_key(|(p, _)| match  p.properties().device_type {
            physical::PhysicalDeviceType::DiscreteGpu => 0,
            physical::PhysicalDeviceType::IntegratedGpu => 1,
            physical::PhysicalDeviceType::VirtualGpu => 2,
            physical::PhysicalDeviceType::Cpu => 3,
            _ => 4,
        }).expect("no devices available");

        let (device, mut queues) = Device::new(
            physical_device,
            DeviceCreateInfo {
                // here we pass the desired queue family to use by index
                queue_create_infos: vec![QueueCreateInfo {
                    queue_family_index,
                    ..Default::default()
                }],
                enabled_extensions : device_extensions,
                ..Default::default()
            },
        ).expect("failed to create device");

        let queue = queues.next().unwrap();

        (device, queue)
    }
}

pub struct VulkanAllocation {
    pub general_allocator : Arc<GenericMemoryAllocator<FreeListAllocator>>,
    pub buffer_allocator : StandardCommandBufferAllocator,
}

impl VulkanAllocation {
    pub fn new(device : Arc<Device>) -> VulkanAllocation {
        let memory_allocator = Arc::new(StandardMemoryAllocator::new_default(device.clone()));

        let command_buffer_allocator = StandardCommandBufferAllocator::new(
            device.clone(),
            StandardCommandBufferAllocatorCreateInfo::default(),
        );

        let allocator = VulkanAllocation {
            general_allocator : memory_allocator,
            buffer_allocator : command_buffer_allocator,
        };

        allocator
    }
}

pub struct ComputeShader {
    pub pipeline : Arc<ComputePipeline>,
}

impl ComputeShader {
    pub fn new(shader : EntryPoint, device : Arc<Device>) -> ComputeShader {
        let stage = PipelineShaderStageCreateInfo::new(shader);
        let layout = PipelineLayout::new(
            device.clone(),
            PipelineDescriptorSetLayoutCreateInfo::from_stages([&stage])
<<<<<<< HEAD
                .into_pipeline_layout_create_info(device.clone())
                .unwrap(),
        ).unwrap();
=======
                .into_pipeline_layout_create_info(device.clone())?,
        )?;
>>>>>>> 6de8b072

        let compute_pipeline = ComputePipeline::new(
            device.clone(),
            None,
            ComputePipelineCreateInfo::stage_layout(stage, layout),
        ).expect("failed to create compute pipeline");

        let compute = ComputeShader {
            pipeline : compute_pipeline,
        };

        compute
    }
}<|MERGE_RESOLUTION|>--- conflicted
+++ resolved
@@ -1,18 +1,10 @@
 use std::sync::Arc;
 use vulkano::{
-<<<<<<< HEAD
     buffer::Subbuffer, command_buffer::{allocator::{StandardCommandBufferAllocator, StandardCommandBufferAllocatorCreateInfo}, AutoCommandBufferBuilder, CommandBufferUsage, PrimaryAutoCommandBuffer, RenderPassBeginInfo, SubpassBeginInfo, SubpassContents, SubpassEndInfo}, device::*, image::{view::ImageView, Image, ImageUsage}, instance::*, memory::allocator::{FreeListAllocator, GenericMemoryAllocator, StandardMemoryAllocator}, pipeline::{compute::ComputePipelineCreateInfo, graphics::{color_blend::{ColorBlendAttachmentState, ColorBlendState}, input_assembly::InputAssemblyState, multisample::MultisampleState, rasterization::RasterizationState, vertex_input::{Vertex, VertexDefinition}, viewport::{Viewport, ViewportState}, GraphicsPipelineCreateInfo}, layout::PipelineDescriptorSetLayoutCreateInfo, ComputePipeline, GraphicsPipeline, PipelineLayout, PipelineShaderStageCreateInfo}, render_pass::{Framebuffer, FramebufferCreateInfo, RenderPass, Subpass}, shader::{EntryPoint, ShaderModule}, swapchain::{Surface, Swapchain, SwapchainCreateInfo}, VulkanLibrary
 };
 use winit::{event_loop::EventLoop, window::{Window, WindowBuilder}};
 
 use crate::tests::window_test::VulkanVertex;
-=======
-    buffer::Subbuffer, command_buffer::{allocator::{StandardCommandBufferAllocator, StandardCommandBufferAllocatorCreateInfo}, AutoCommandBufferBuilder, CommandBufferUsage, PrimaryAutoCommandBuffer, RenderPassBeginInfo, SubpassBeginInfo, SubpassContents, SubpassEndInfo}, device::*, image::{view::ImageView, ImageUsage}, instance::*, memory::allocator::{FreeListAllocator, GenericMemoryAllocator, StandardMemoryAllocator}, pipeline::{compute::ComputePipelineCreateInfo, graphics::{color_blend::{ColorBlendAttachmentState, ColorBlendState}, input_assembly::InputAssemblyState, multisample::MultisampleState, rasterization::RasterizationState, vertex_input::{Vertex, VertexDefinition}, viewport::{Viewport, ViewportState}, GraphicsPipelineCreateInfo}, layout::PipelineDescriptorSetLayoutCreateInfo, ComputePipeline, GraphicsPipeline, PipelineLayout, PipelineShaderStageCreateInfo}, render_pass::{Framebuffer, FramebufferCreateInfo, RenderPass, Subpass}, shader::{EntryPoint, ShaderModule}, swapchain::{Surface, Swapchain, SwapchainCreateInfo}, VulkanLibrary
-};
-use winit::{event_loop::EventLoop, window::{Window, WindowBuilder}};
-
-use crate::tests::vertex_test::VulkanVertex;
->>>>>>> 6de8b072
 
 pub struct VulkanWindow;
 
@@ -35,7 +27,6 @@
     pub vulkan_instance : Arc<Instance>,
     pub vulkan_device : Arc<Device>,
     pub vulkan_queue : Arc<Queue>,
-<<<<<<< HEAD
     pub vulkan_allocator : Arc<VulkanAllocation>,
     pub vulkan_window : Arc<Window>,
     pub viewport : Viewport,
@@ -44,12 +35,6 @@
     pub vulkan_framebuffers : Vec<Arc<Framebuffer>>,
     vulkan_surface : Arc<Surface>,
     render_pass : Arc<RenderPass>,
-=======
-    pub vulkan_event : EventLoop<()>,
-    vulkan_window : Arc<Window>,
-    vulkan_surface : Arc<Surface>,
-    render_pass : Arc<RenderPass>
->>>>>>> 6de8b072
 }
 
 impl VulkanToolset {
@@ -71,15 +56,9 @@
         let dimensions = window.inner_size();
         let composite_alpha = caps.supported_composite_alpha.into_iter().next().unwrap();
         let image_format = device.physical_device()
-<<<<<<< HEAD
         .surface_formats(&surface, Default::default())
         .unwrap()[0]
         .0;
-=======
-            .surface_formats(&surface, Default::default())
-            ?[0]
-            .0;
->>>>>>> 6de8b072
 
         let (swap, image) = Swapchain::new(
             device.clone(),
@@ -92,22 +71,14 @@
                 composite_alpha,
                 ..Default::default()
             },
-<<<<<<< HEAD
         ).unwrap();
-=======
-        )?;
->>>>>>> 6de8b072
 
         let pass = vulkano::single_pass_renderpass!(
             device.clone(),
             attachments: {
                 color: {
                     // Set the format the same as the swapchain.
-<<<<<<< HEAD
                     format: swap.image_format(),
-=======
-                    format: swapchain.image_format(),
->>>>>>> 6de8b072
                     samples: 1,
                     load_op: Clear,
                     store_op: Store,
@@ -117,27 +88,17 @@
                 color: [color],
                 depth_stencil: {},
             },
-<<<<<<< HEAD
         ).unwrap();
 
         let framebuffers = image.iter()
         .map(|image| {
             let view = ImageView::new_default(image.clone()).unwrap();
-=======
-        )?;
-
-        let framebuffers = images
-        .iter()
-        .map(|image| {
-            let view = ImageView::new_default(image.clone())?;
->>>>>>> 6de8b072
             Framebuffer::new(
                 pass.clone(),
                 FramebufferCreateInfo {
                     attachments: vec![view],
                     ..Default::default()
                 },
-<<<<<<< HEAD
             ).unwrap()
         }).collect::<Vec<_>>();
 
@@ -146,17 +107,11 @@
             extent: window.inner_size().into(),
             depth_range: 0.0..=1.0,
         };
-=======
-            )?
-        })
-        .collect::<Vec<_>>();
->>>>>>> 6de8b072
 
         let toolset = VulkanToolset {
             vulkan_instance : instance,
             vulkan_device : device,
             vulkan_queue : queue,
-<<<<<<< HEAD
             vulkan_window : window,
             vulkan_surface : surface,
             render_pass : pass,
@@ -165,18 +120,11 @@
             viewport : view,
             swapchain : swap,
             images : image
-=======
-            vulkan_event : event_loop,
-            vulkan_window : window,
-            vulkan_surface : surface,
-            render_pass : pass
->>>>>>> 6de8b072
         };
 
         toolset
     }
 
-<<<<<<< HEAD
     pub fn create_framebuffers(&self, images: &[Arc<Image>]) -> Vec<Arc<Framebuffer>> {
         images.iter()
         .map(|image| {
@@ -190,9 +138,7 @@
             ).unwrap()
         }).collect::<Vec<_>>()
     }
-
-=======
->>>>>>> 6de8b072
+  
     pub fn create_graphics_pipeline(&self, vs : Arc<ShaderModule>, fs : Arc<ShaderModule>) -> Arc<GraphicsPipeline> {
         let vs = vs.entry_point("main").unwrap();
         let fs = fs.entry_point("main").unwrap();
@@ -211,24 +157,10 @@
             PipelineDescriptorSetLayoutCreateInfo::from_stages(&stages)
                 .into_pipeline_layout_create_info(self.vulkan_device.clone())
                 .unwrap(),
-<<<<<<< HEAD
         ).unwrap();
 
         let subpass = Subpass::from(self.render_pass.clone(), 0).unwrap();
 
-=======
-        )
-        .unwrap();
-
-        let subpass = Subpass::from(self.render_pass.clone(), 0).unwrap();
-
-        let mut viewport = Viewport {
-            offset: [0.0, 0.0],
-            extent: self.vulkan_window.inner_size().into(),
-            depth_range: 0.0..=1.0,
-        };
-
->>>>>>> 6de8b072
         GraphicsPipeline::new(
             self.vulkan_device.clone(),
             None,
@@ -237,11 +169,7 @@
                 vertex_input_state: Some(vertex_input_state),
                 input_assembly_state: Some(InputAssemblyState::default()),
                 viewport_state: Some(ViewportState {
-<<<<<<< HEAD
                     viewports: [self.viewport.clone()].into_iter().collect(),
-=======
-                    viewports: [viewport].into_iter().collect(),
->>>>>>> 6de8b072
                     ..Default::default()
                 }),
                 rasterization_state: Some(RasterizationState::default()),
@@ -253,7 +181,6 @@
                 subpass: Some(subpass.into()),
                 ..GraphicsPipelineCreateInfo::layout(layout)
             },
-<<<<<<< HEAD
         ).unwrap()
     }
 
@@ -289,42 +216,6 @@
 
             builder.build().unwrap()
         }).collect()
-=======
-        )
-        .unwrap()
-    }
-
-    pub fn create_command_buffers(&self, vbo : &Subbuffer<[VulkanVertex]>) -> Vec<Arc<PrimaryAutoCommandBuffer>> {
-        self.framebuffers
-        .iter()
-        .map(|framebuffer| {
-            let mut builder = AutoCommandBufferBuilder::primary(
-                command_buffer_allocator,
-                self.vulkan_queue.queue_family_index(),
-                // Don't forget to write the correct buffer usage.
-                CommandBufferUsage::MultipleSubmit,
-            )?;
-            
-            builder
-                .begin_render_pass(
-                    RenderPassBeginInfo {
-                        clear_values: vec![Some([0.1, 0.1, 0.1, 1.0].into())],
-                        ..RenderPassBeginInfo::framebuffer(framebuffer.clone())
-                    },
-                    SubpassBeginInfo {
-                        contents: SubpassContents::Inline,
-                        ..Default::default()
-                    },
-                )?
-                .bind_pipeline_graphics(pipeline.clone())?
-                .bind_vertex_buffers(0, vbo.clone())?                
-                .draw(vbo.len() as u32, 1, 0, 0)?
-                .end_render_pass(SubpassEndInfo::default())?;
-
-            Arc::new(builder.build()?)
-        })
-        .collect()
->>>>>>> 6de8b072
     }
 
     fn create_instance(event_loop : &EventLoop<()>) -> Arc<Instance> {
@@ -421,14 +312,9 @@
         let layout = PipelineLayout::new(
             device.clone(),
             PipelineDescriptorSetLayoutCreateInfo::from_stages([&stage])
-<<<<<<< HEAD
                 .into_pipeline_layout_create_info(device.clone())
                 .unwrap(),
         ).unwrap();
-=======
-                .into_pipeline_layout_create_info(device.clone())?,
-        )?;
->>>>>>> 6de8b072
 
         let compute_pipeline = ComputePipeline::new(
             device.clone(),
